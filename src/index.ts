--- conflicted
+++ resolved
@@ -49,17 +49,10 @@
 			do {
 				toRemove = unlink(toRemove, signal);
 			} while (toRemove !== undefined);
-<<<<<<< HEAD
-			const flags = signal.flags;
-			if (!(flags & ReactiveFlags.Dirty)) {
-				// Because `signal` is now unlinked from its deps, it won't
-				// stay consistent with them, so mark it Dirty because it will
-				// need to be re-computed if accessed again.
-				signal.flags = flags | ReactiveFlags.Dirty;
-			}
-=======
+  		// Because `signal` is now unlinked from its deps, it won't
+			// stay consistent with them, so mark it Dirty because it will
+			// need to be re-computed if accessed again.
 			signal.flags |= ReactiveFlags.Dirty;
->>>>>>> 614fa6bb
 		}
 	},
 });
