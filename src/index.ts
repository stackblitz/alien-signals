export * from './computed.js';
export * from './effect.js';
export * from './effectScope.js';
export * from './signal.js';
export * from './system.js';
export * from './types.js';
<<<<<<< HEAD
export {
	asyncCheckDirty as unstable_asyncCheckDirty,
	asyncComputed as unstable_asyncComputed,
	AsyncComputed as unstable_AsyncComputed,
	asyncEffect as unstable_asyncEffect,
	AsyncEffect as unstable_AsyncEffect,
	computedArray as unstable_computedArray,
	computedSet as unstable_computedSet,
	EqualityComputed as unstable_EqualityComputed,
	equalityComputed as unstable_equalityComputed,
} from './unstable/index.js';
=======
export * from './unstable/index.js';
>>>>>>> 0f45dc34
<|MERGE_RESOLUTION|>--- conflicted
+++ resolved
@@ -4,18 +4,4 @@
 export * from './signal.js';
 export * from './system.js';
 export * from './types.js';
-<<<<<<< HEAD
-export {
-	asyncCheckDirty as unstable_asyncCheckDirty,
-	asyncComputed as unstable_asyncComputed,
-	AsyncComputed as unstable_AsyncComputed,
-	asyncEffect as unstable_asyncEffect,
-	AsyncEffect as unstable_AsyncEffect,
-	computedArray as unstable_computedArray,
-	computedSet as unstable_computedSet,
-	EqualityComputed as unstable_EqualityComputed,
-	equalityComputed as unstable_equalityComputed,
-} from './unstable/index.js';
-=======
-export * from './unstable/index.js';
->>>>>>> 0f45dc34
+export * from './unstable/index.js';