export interface IEffect extends Subscriber {
  nextNotify: IEffect | undefined;
  notify(): void;
}

export interface IComputed extends Dependency, Subscriber {
  version: number;
  update(): boolean;
}

export interface Dependency {
  subs: Link | undefined;
  subsTail: Link | undefined;
  lastTrackedId?: number;
}

export interface Subscriber {
  flags: SubscriberFlags;
  deps: Link | undefined;
  depsTail: Link | undefined;
}

export interface Link {
  dep: Dependency | IComputed | (Dependency & IEffect);
  sub: Subscriber | IComputed | (Dependency & IEffect) | IEffect;
  version: number;
  // Reuse to link prev stack in checkDirty
  // Reuse to link prev stack in propagate
  prevSub: Link | undefined;
  nextSub: Link | undefined;
  // Reuse to link next released link in linkPool
  nextDep: Link | undefined;
}

export const enum SubscriberFlags {
  None = 0,
  Tracking = 1 << 0,
  CanPropagate = 1 << 1,
  RunInnerEffects = 1 << 2,
  ToCheckDirty = 1 << 3,
  Dirty = 1 << 4,
}

let batchDepth = 0;
let queuedEffects: IEffect | undefined;
let queuedEffectsTail: IEffect | undefined;
let linkPool: Link | undefined;

export function startBatch(): void {
  ++batchDepth;
}

export function endBatch(): void {
  if (!--batchDepth) {
    drainQueuedEffects();
  }
}

function drainQueuedEffects(): void {
  while (queuedEffects !== undefined) {
    const effect = queuedEffects;
    const queuedNext = effect.nextNotify;
    if (queuedNext !== undefined) {
      effect.nextNotify = undefined;
      queuedEffects = queuedNext;
    } else {
      queuedEffects = undefined;
      queuedEffectsTail = undefined;
    }
    effect.notify();
  }
}

export function link(dep: Dependency, sub: Subscriber): Link {
  const currentDep = sub.depsTail;
  const nextDep = currentDep !== undefined ? currentDep.nextDep : sub.deps;
  if (nextDep !== undefined && nextDep.dep === dep) {
    sub.depsTail = nextDep;
    return nextDep;
  } else {
    return linkNewDep(dep, sub, nextDep, currentDep);
  }
}

function linkNewDep(
  dep: Dependency,
  sub: Subscriber,
  nextDep: Link | undefined,
  depsTail: Link | undefined,
): Link {
  let newLink: Link;

  if (linkPool !== undefined) {
    newLink = linkPool;
    linkPool = newLink.nextDep;
    newLink.nextDep = nextDep;
    newLink.dep = dep;
    newLink.sub = sub;
  } else {
    newLink = {
      dep,
      sub,
      version: 0,
      nextDep,
      prevSub: undefined,
      nextSub: undefined,
    };
  }

  if (depsTail === undefined) {
    sub.deps = newLink;
  } else {
    depsTail.nextDep = newLink;
  }

  if (dep.subs === undefined) {
    dep.subs = newLink;
  } else {
    const oldTail = dep.subsTail!;
    newLink.prevSub = oldTail;
    oldTail.nextSub = newLink;
  }

  sub.depsTail = newLink;
  dep.subsTail = newLink;

  return newLink;
}

// See https://github.com/stackblitz/alien-signals#about-propagate-and-checkdirty-functions
export function propagate(subs: Link): void {
  let targetFlag = SubscriberFlags.Dirty;
  let link = subs;
  let stack = 0;
  let nextSub: Link | undefined;

<<<<<<< HEAD
  top: do {
    const sub = link.sub;
    const subFlags = sub.flags;

    if (!(subFlags & SubscriberFlags.Tracking)) {
      let canPropagate = !(subFlags >> 2);
      if (!canPropagate && subFlags & SubscriberFlags.CanPropagate) {
        sub.flags &= ~SubscriberFlags.CanPropagate;
        canPropagate = true;
      }
      if (canPropagate) {
        sub.flags |= targetFlag;
        const subSubs = (sub as Dependency).subs;
        if (subSubs !== undefined) {
          if (subSubs.nextSub !== undefined) {
            subSubs.prevSub = subs;
            link = subs = subSubs;
            targetFlag = SubscriberFlags.ToCheckDirty;
            ++stack;
          } else {
            link = subSubs;
            targetFlag =
              'notify' in sub
                ? SubscriberFlags.RunInnerEffects
                : SubscriberFlags.ToCheckDirty;
          }
          continue;
        }
        if ('notify' in sub) {
          if (queuedEffectsTail !== undefined) {
            queuedEffectsTail.nextNotify = sub;
          } else {
            queuedEffects = sub;
          }
          queuedEffectsTail = sub;
        }
      } else if (!(sub.flags & targetFlag)) {
        sub.flags |= targetFlag;
      }
    } else if (isValidLink(link, sub)) {
      if (!(subFlags >> 2)) {
        sub.flags |= targetFlag | SubscriberFlags.CanPropagate;
        const subSubs = (sub as Dependency).subs;
        if (subSubs !== undefined) {
          if (subSubs.nextSub !== undefined) {
            subSubs.prevSub = subs;
            link = subs = subSubs;
            targetFlag = SubscriberFlags.ToCheckDirty;
            ++stack;
          } else {
            link = subSubs;
            targetFlag =
              'notify' in sub
                ? SubscriberFlags.RunInnerEffects
                : SubscriberFlags.ToCheckDirty;
          }
          continue;
        }
      } else if (!(sub.flags & targetFlag)) {
        sub.flags |= targetFlag;
      }
    }
=======
	top: do {
		const sub = link.sub;
		let subFlags = sub.flags;

		if (!(subFlags & SubscriberFlags.Tracking)) {
			let canPropagate = !(subFlags >> 2);
			if (!canPropagate && subFlags & SubscriberFlags.CanPropagate) {
				sub.flags = subFlags &= ~SubscriberFlags.CanPropagate;
				canPropagate = true;
			}
			if (canPropagate) {
				sub.flags = subFlags | targetFlag;
				const subSubs = (sub as Dependency).subs;
				if (subSubs !== undefined) {
					if (subSubs.nextSub !== undefined) {
						subSubs.prevSub = subs;
						link = subs = subSubs;
						targetFlag = SubscriberFlags.ToCheckDirty;
						++stack;
					} else {
						link = subSubs;
						targetFlag = 'notify' in sub
							? SubscriberFlags.RunInnerEffects
							: SubscriberFlags.ToCheckDirty;
					}
					continue;
				}
				if ('notify' in sub) {
					if (queuedEffectsTail !== undefined) {
						queuedEffectsTail.nextNotify = sub;
					} else {
						queuedEffects = sub;
					}
					queuedEffectsTail = sub;
				}
			} else if (!(subFlags & targetFlag)) {
				sub.flags = subFlags | targetFlag;
			}
		} else if (isValidLink(link, sub)) {
			if (!(subFlags >> 2)) {
				sub.flags = subFlags | targetFlag | SubscriberFlags.CanPropagate;
				const subSubs = (sub as Dependency).subs;
				if (subSubs !== undefined) {
					if (subSubs.nextSub !== undefined) {
						subSubs.prevSub = subs;
						link = subs = subSubs;
						targetFlag = SubscriberFlags.ToCheckDirty;
						++stack;
					} else {
						link = subSubs;
						targetFlag = 'notify' in sub
							? SubscriberFlags.RunInnerEffects
							: SubscriberFlags.ToCheckDirty;
					}
					continue;
				}
			} else if (!(subFlags & targetFlag)) {
				sub.flags = subFlags | targetFlag;
			}
		}
>>>>>>> f602f84d

    if ((nextSub = subs.nextSub) === undefined) {
      if (stack) {
        let dep = subs.dep;
        do {
          --stack;
          const depSubs = dep.subs!;
          const prevLink = depSubs.prevSub!;
          depSubs.prevSub = undefined;
          link = subs = prevLink.nextSub!;
          if (subs !== undefined) {
            targetFlag = stack
              ? SubscriberFlags.ToCheckDirty
              : SubscriberFlags.Dirty;
            continue top;
          }
          dep = prevLink.dep;
        } while (stack);
      }
      break;
    }
    if (link !== subs) {
      targetFlag = stack ? SubscriberFlags.ToCheckDirty : SubscriberFlags.Dirty;
    }
    link = subs = nextSub;
  } while (true);

  if (!batchDepth) {
    drainQueuedEffects();
  }
}

function isValidLink(subLink: Link, sub: Subscriber) {
  const depsTail = sub.depsTail;
  if (depsTail !== undefined) {
    let link = sub.deps!;
    do {
      if (link === subLink) {
        return true;
      }
      if (link === depsTail) {
        break;
      }
      link = link.nextDep!;
    } while (link !== undefined);
  }
  return false;
}

// See https://github.com/stackblitz/alien-signals#about-propagate-and-checkdirty-functions
export function checkDirty(deps: Link): boolean {
  let stack = 0;
  let dirty: boolean;
  let nextDep: Link | undefined;

<<<<<<< HEAD
  top: do {
    dirty = false;
    const dep = deps.dep;
    if ('update' in dep) {
      if (dep.version !== deps.version) {
        dirty = true;
      } else {
        const depFlags = dep.flags;
        if (depFlags & SubscriberFlags.Dirty) {
          dirty = dep.update();
        } else if (depFlags & SubscriberFlags.ToCheckDirty) {
          dep.subs!.prevSub = deps;
          deps = dep.deps!;
          ++stack;
          continue;
        }
      }
    }
    if (dirty || (nextDep = deps.nextDep) === undefined) {
      if (stack) {
        let sub = deps.sub as IComputed;
        do {
          --stack;
          const subSubs = sub.subs!;
          const prevLink = subSubs.prevSub!;
          subSubs.prevSub = undefined;
          if (dirty) {
            if (sub.update()) {
              sub = prevLink.sub as IComputed;
              dirty = true;
              continue;
            }
          } else {
            sub.flags &= ~SubscriberFlags.ToCheckDirty;
          }
          deps = prevLink.nextDep!;
          if (deps !== undefined) {
            continue top;
          }
          sub = prevLink.sub as IComputed;
          dirty = false;
        } while (stack);
      }
      return dirty;
    }
    deps = nextDep;
  } while (true);
=======
	top: do {
		dirty = false;
		const dep = deps.dep;
		if ('update' in dep) {
			if (dep.version !== deps.version) {
				dirty = true;
			} else {
				const depFlags = dep.flags;
				if (depFlags & SubscriberFlags.Dirty) {
					dirty = dep.update();
				} else if (depFlags & SubscriberFlags.ToCheckDirty) {
					dep.subs!.prevSub = deps;
					deps = dep.deps!;
					++stack;
					continue;
				}
			}
		}
		if (dirty || (nextDep = deps.nextDep) === undefined) {
			if (stack) {
				let sub = deps.sub as IComputed;
				do {
					--stack;
					const subSubs = sub.subs!;
					const prevLink = subSubs.prevSub!;
					subSubs.prevSub = undefined;
					if (dirty) {
						if (sub.update()) {
							sub = prevLink.sub as IComputed;
							continue;
						}
					} else {
						sub.flags &= ~SubscriberFlags.ToCheckDirty;
					}
					deps = prevLink.nextDep!;
					if (deps !== undefined) {
						continue top;
					}
					sub = prevLink.sub as IComputed;
					dirty = false;
				} while (stack);
			}
			return dirty;
		}
		deps = nextDep;
	} while (true);
>>>>>>> f602f84d
}

export function startTrack(sub: Subscriber): void {
  sub.depsTail = undefined;
  sub.flags = SubscriberFlags.Tracking;
}

export function endTrack(sub: Subscriber): void {
  const depsTail = sub.depsTail;
  if (depsTail !== undefined) {
    if (depsTail.nextDep !== undefined) {
      clearTrack(depsTail.nextDep);
      depsTail.nextDep = undefined;
    }
  } else if (sub.deps !== undefined) {
    clearTrack(sub.deps);
    sub.deps = undefined;
  }
  sub.flags &= ~SubscriberFlags.Tracking;
}

function clearTrack(link: Link): void {
  do {
    const dep = link.dep;
    const nextDep = link.nextDep;
    const nextSub = link.nextSub;
    const prevSub = link.prevSub;

    if (nextSub !== undefined) {
      nextSub.prevSub = prevSub;
      link.nextSub = undefined;
    } else {
      dep.subsTail = prevSub;
      if ('lastTrackedId' in dep) {
        dep.lastTrackedId = 0;
      }
    }

    if (prevSub !== undefined) {
      prevSub.nextSub = nextSub;
      link.prevSub = undefined;
    } else {
      dep.subs = nextSub;
    }

    // @ts-expect-error
    link.dep = undefined;
    // @ts-expect-error
    link.sub = undefined;
    link.nextDep = linkPool;
    linkPool = link;

    if (dep.subs === undefined && 'deps' in dep) {
      if ('notify' in dep) {
        dep.flags = SubscriberFlags.None;
      } else {
        dep.flags |= SubscriberFlags.Dirty;
      }
      const depDeps = dep.deps;
      if (depDeps !== undefined) {
        link = depDeps;
        dep.depsTail!.nextDep = nextDep;
        dep.deps = undefined;
        dep.depsTail = undefined;
        continue;
      }
    }
    link = nextDep!;
  } while (link !== undefined);
}<|MERGE_RESOLUTION|>--- conflicted
+++ resolved
@@ -1,44 +1,44 @@
 export interface IEffect extends Subscriber {
-  nextNotify: IEffect | undefined;
-  notify(): void;
+	nextNotify: IEffect | undefined;
+	notify(): void;
 }
 
 export interface IComputed extends Dependency, Subscriber {
-  version: number;
-  update(): boolean;
+	version: number;
+	update(): boolean;
 }
 
 export interface Dependency {
-  subs: Link | undefined;
-  subsTail: Link | undefined;
-  lastTrackedId?: number;
+	subs: Link | undefined;
+	subsTail: Link | undefined;
+	lastTrackedId?: number;
 }
 
 export interface Subscriber {
-  flags: SubscriberFlags;
-  deps: Link | undefined;
-  depsTail: Link | undefined;
+	flags: SubscriberFlags;
+	deps: Link | undefined;
+	depsTail: Link | undefined;
 }
 
 export interface Link {
-  dep: Dependency | IComputed | (Dependency & IEffect);
-  sub: Subscriber | IComputed | (Dependency & IEffect) | IEffect;
-  version: number;
-  // Reuse to link prev stack in checkDirty
-  // Reuse to link prev stack in propagate
-  prevSub: Link | undefined;
-  nextSub: Link | undefined;
-  // Reuse to link next released link in linkPool
-  nextDep: Link | undefined;
+	dep: Dependency | IComputed | (Dependency & IEffect);
+	sub: Subscriber | IComputed | (Dependency & IEffect) | IEffect;
+	version: number;
+	// Reuse to link prev stack in checkDirty
+	// Reuse to link prev stack in propagate
+	prevSub: Link | undefined;
+	nextSub: Link | undefined;
+	// Reuse to link next released link in linkPool
+	nextDep: Link | undefined;
 }
 
 export const enum SubscriberFlags {
-  None = 0,
-  Tracking = 1 << 0,
-  CanPropagate = 1 << 1,
-  RunInnerEffects = 1 << 2,
-  ToCheckDirty = 1 << 3,
-  Dirty = 1 << 4,
+	None = 0,
+	Tracking = 1 << 0,
+	CanPropagate = 1 << 1,
+	RunInnerEffects = 1 << 2,
+	ToCheckDirty = 1 << 3,
+	Dirty = 1 << 4,
 }
 
 let batchDepth = 0;
@@ -47,157 +47,90 @@
 let linkPool: Link | undefined;
 
 export function startBatch(): void {
-  ++batchDepth;
+	++batchDepth;
 }
 
 export function endBatch(): void {
-  if (!--batchDepth) {
-    drainQueuedEffects();
-  }
+	if (!--batchDepth) {
+		drainQueuedEffects();
+	}
 }
 
 function drainQueuedEffects(): void {
-  while (queuedEffects !== undefined) {
-    const effect = queuedEffects;
-    const queuedNext = effect.nextNotify;
-    if (queuedNext !== undefined) {
-      effect.nextNotify = undefined;
-      queuedEffects = queuedNext;
-    } else {
-      queuedEffects = undefined;
-      queuedEffectsTail = undefined;
-    }
-    effect.notify();
-  }
+	while (queuedEffects !== undefined) {
+		const effect = queuedEffects;
+		const queuedNext = effect.nextNotify;
+		if (queuedNext !== undefined) {
+			effect.nextNotify = undefined;
+			queuedEffects = queuedNext;
+		} else {
+			queuedEffects = undefined;
+			queuedEffectsTail = undefined;
+		}
+		effect.notify();
+	}
 }
 
 export function link(dep: Dependency, sub: Subscriber): Link {
-  const currentDep = sub.depsTail;
-  const nextDep = currentDep !== undefined ? currentDep.nextDep : sub.deps;
-  if (nextDep !== undefined && nextDep.dep === dep) {
-    sub.depsTail = nextDep;
-    return nextDep;
-  } else {
-    return linkNewDep(dep, sub, nextDep, currentDep);
-  }
-}
-
-function linkNewDep(
-  dep: Dependency,
-  sub: Subscriber,
-  nextDep: Link | undefined,
-  depsTail: Link | undefined,
-): Link {
-  let newLink: Link;
-
-  if (linkPool !== undefined) {
-    newLink = linkPool;
-    linkPool = newLink.nextDep;
-    newLink.nextDep = nextDep;
-    newLink.dep = dep;
-    newLink.sub = sub;
-  } else {
-    newLink = {
-      dep,
-      sub,
-      version: 0,
-      nextDep,
-      prevSub: undefined,
-      nextSub: undefined,
-    };
-  }
-
-  if (depsTail === undefined) {
-    sub.deps = newLink;
-  } else {
-    depsTail.nextDep = newLink;
-  }
-
-  if (dep.subs === undefined) {
-    dep.subs = newLink;
-  } else {
-    const oldTail = dep.subsTail!;
-    newLink.prevSub = oldTail;
-    oldTail.nextSub = newLink;
-  }
-
-  sub.depsTail = newLink;
-  dep.subsTail = newLink;
-
-  return newLink;
+	const currentDep = sub.depsTail;
+	const nextDep = currentDep !== undefined
+		? currentDep.nextDep
+		: sub.deps;
+	if (nextDep !== undefined && nextDep.dep === dep) {
+		sub.depsTail = nextDep;
+		return nextDep;
+	} else {
+		return linkNewDep(dep, sub, nextDep, currentDep);
+	}
+}
+
+function linkNewDep(dep: Dependency, sub: Subscriber, nextDep: Link | undefined, depsTail: Link | undefined): Link {
+	let newLink: Link;
+
+	if (linkPool !== undefined) {
+		newLink = linkPool;
+		linkPool = newLink.nextDep;
+		newLink.nextDep = nextDep;
+		newLink.dep = dep;
+		newLink.sub = sub;
+	} else {
+		newLink = {
+			dep,
+			sub,
+			version: 0,
+			nextDep,
+			prevSub: undefined,
+			nextSub: undefined,
+		};
+	}
+
+	if (depsTail === undefined) {
+		sub.deps = newLink;
+	} else {
+		depsTail.nextDep = newLink;
+	}
+
+	if (dep.subs === undefined) {
+		dep.subs = newLink;
+	} else {
+		const oldTail = dep.subsTail!;
+		newLink.prevSub = oldTail;
+		oldTail.nextSub = newLink;
+	}
+
+	sub.depsTail = newLink;
+	dep.subsTail = newLink;
+
+	return newLink;
 }
 
 // See https://github.com/stackblitz/alien-signals#about-propagate-and-checkdirty-functions
 export function propagate(subs: Link): void {
-  let targetFlag = SubscriberFlags.Dirty;
-  let link = subs;
-  let stack = 0;
-  let nextSub: Link | undefined;
-
-<<<<<<< HEAD
-  top: do {
-    const sub = link.sub;
-    const subFlags = sub.flags;
-
-    if (!(subFlags & SubscriberFlags.Tracking)) {
-      let canPropagate = !(subFlags >> 2);
-      if (!canPropagate && subFlags & SubscriberFlags.CanPropagate) {
-        sub.flags &= ~SubscriberFlags.CanPropagate;
-        canPropagate = true;
-      }
-      if (canPropagate) {
-        sub.flags |= targetFlag;
-        const subSubs = (sub as Dependency).subs;
-        if (subSubs !== undefined) {
-          if (subSubs.nextSub !== undefined) {
-            subSubs.prevSub = subs;
-            link = subs = subSubs;
-            targetFlag = SubscriberFlags.ToCheckDirty;
-            ++stack;
-          } else {
-            link = subSubs;
-            targetFlag =
-              'notify' in sub
-                ? SubscriberFlags.RunInnerEffects
-                : SubscriberFlags.ToCheckDirty;
-          }
-          continue;
-        }
-        if ('notify' in sub) {
-          if (queuedEffectsTail !== undefined) {
-            queuedEffectsTail.nextNotify = sub;
-          } else {
-            queuedEffects = sub;
-          }
-          queuedEffectsTail = sub;
-        }
-      } else if (!(sub.flags & targetFlag)) {
-        sub.flags |= targetFlag;
-      }
-    } else if (isValidLink(link, sub)) {
-      if (!(subFlags >> 2)) {
-        sub.flags |= targetFlag | SubscriberFlags.CanPropagate;
-        const subSubs = (sub as Dependency).subs;
-        if (subSubs !== undefined) {
-          if (subSubs.nextSub !== undefined) {
-            subSubs.prevSub = subs;
-            link = subs = subSubs;
-            targetFlag = SubscriberFlags.ToCheckDirty;
-            ++stack;
-          } else {
-            link = subSubs;
-            targetFlag =
-              'notify' in sub
-                ? SubscriberFlags.RunInnerEffects
-                : SubscriberFlags.ToCheckDirty;
-          }
-          continue;
-        }
-      } else if (!(sub.flags & targetFlag)) {
-        sub.flags |= targetFlag;
-      }
-    }
-=======
+	let targetFlag = SubscriberFlags.Dirty;
+	let link = subs;
+	let stack = 0;
+	let nextSub: Link | undefined;
+
 	top: do {
 		const sub = link.sub;
 		let subFlags = sub.flags;
@@ -258,111 +191,63 @@
 				sub.flags = subFlags | targetFlag;
 			}
 		}
->>>>>>> f602f84d
-
-    if ((nextSub = subs.nextSub) === undefined) {
-      if (stack) {
-        let dep = subs.dep;
-        do {
-          --stack;
-          const depSubs = dep.subs!;
-          const prevLink = depSubs.prevSub!;
-          depSubs.prevSub = undefined;
-          link = subs = prevLink.nextSub!;
-          if (subs !== undefined) {
-            targetFlag = stack
-              ? SubscriberFlags.ToCheckDirty
-              : SubscriberFlags.Dirty;
-            continue top;
-          }
-          dep = prevLink.dep;
-        } while (stack);
-      }
-      break;
-    }
-    if (link !== subs) {
-      targetFlag = stack ? SubscriberFlags.ToCheckDirty : SubscriberFlags.Dirty;
-    }
-    link = subs = nextSub;
-  } while (true);
-
-  if (!batchDepth) {
-    drainQueuedEffects();
-  }
+
+		if ((nextSub = subs.nextSub) === undefined) {
+			if (stack) {
+				let dep = subs.dep;
+				do {
+					--stack;
+					const depSubs = dep.subs!;
+					const prevLink = depSubs.prevSub!;
+					depSubs.prevSub = undefined;
+					link = subs = prevLink.nextSub!;
+					if (subs !== undefined) {
+						targetFlag = stack
+							? SubscriberFlags.ToCheckDirty
+							: SubscriberFlags.Dirty;
+						continue top;
+					}
+					dep = prevLink.dep;
+				} while (stack);
+			}
+			break;
+		}
+		if (link !== subs) {
+			targetFlag = stack
+				? SubscriberFlags.ToCheckDirty
+				: SubscriberFlags.Dirty;
+		}
+		link = subs = nextSub;
+	} while (true);
+
+	if (!batchDepth) {
+		drainQueuedEffects();
+	}
 }
 
 function isValidLink(subLink: Link, sub: Subscriber) {
-  const depsTail = sub.depsTail;
-  if (depsTail !== undefined) {
-    let link = sub.deps!;
-    do {
-      if (link === subLink) {
-        return true;
-      }
-      if (link === depsTail) {
-        break;
-      }
-      link = link.nextDep!;
-    } while (link !== undefined);
-  }
-  return false;
+	const depsTail = sub.depsTail;
+	if (depsTail !== undefined) {
+		let link = sub.deps!;
+		do {
+			if (link === subLink) {
+				return true;
+			}
+			if (link === depsTail) {
+				break;
+			}
+			link = link.nextDep!;
+		} while (link !== undefined);
+	}
+	return false;
 }
 
 // See https://github.com/stackblitz/alien-signals#about-propagate-and-checkdirty-functions
 export function checkDirty(deps: Link): boolean {
-  let stack = 0;
-  let dirty: boolean;
-  let nextDep: Link | undefined;
-
-<<<<<<< HEAD
-  top: do {
-    dirty = false;
-    const dep = deps.dep;
-    if ('update' in dep) {
-      if (dep.version !== deps.version) {
-        dirty = true;
-      } else {
-        const depFlags = dep.flags;
-        if (depFlags & SubscriberFlags.Dirty) {
-          dirty = dep.update();
-        } else if (depFlags & SubscriberFlags.ToCheckDirty) {
-          dep.subs!.prevSub = deps;
-          deps = dep.deps!;
-          ++stack;
-          continue;
-        }
-      }
-    }
-    if (dirty || (nextDep = deps.nextDep) === undefined) {
-      if (stack) {
-        let sub = deps.sub as IComputed;
-        do {
-          --stack;
-          const subSubs = sub.subs!;
-          const prevLink = subSubs.prevSub!;
-          subSubs.prevSub = undefined;
-          if (dirty) {
-            if (sub.update()) {
-              sub = prevLink.sub as IComputed;
-              dirty = true;
-              continue;
-            }
-          } else {
-            sub.flags &= ~SubscriberFlags.ToCheckDirty;
-          }
-          deps = prevLink.nextDep!;
-          if (deps !== undefined) {
-            continue top;
-          }
-          sub = prevLink.sub as IComputed;
-          dirty = false;
-        } while (stack);
-      }
-      return dirty;
-    }
-    deps = nextDep;
-  } while (true);
-=======
+	let stack = 0;
+	let dirty: boolean;
+	let nextDep: Link | undefined;
+
 	top: do {
 		dirty = false;
 		const dep = deps.dep;
@@ -409,74 +294,73 @@
 		}
 		deps = nextDep;
 	} while (true);
->>>>>>> f602f84d
 }
 
 export function startTrack(sub: Subscriber): void {
-  sub.depsTail = undefined;
-  sub.flags = SubscriberFlags.Tracking;
+	sub.depsTail = undefined;
+	sub.flags = SubscriberFlags.Tracking;
 }
 
 export function endTrack(sub: Subscriber): void {
-  const depsTail = sub.depsTail;
-  if (depsTail !== undefined) {
-    if (depsTail.nextDep !== undefined) {
-      clearTrack(depsTail.nextDep);
-      depsTail.nextDep = undefined;
-    }
-  } else if (sub.deps !== undefined) {
-    clearTrack(sub.deps);
-    sub.deps = undefined;
-  }
-  sub.flags &= ~SubscriberFlags.Tracking;
+	const depsTail = sub.depsTail;
+	if (depsTail !== undefined) {
+		if (depsTail.nextDep !== undefined) {
+			clearTrack(depsTail.nextDep);
+			depsTail.nextDep = undefined;
+		}
+	} else if (sub.deps !== undefined) {
+		clearTrack(sub.deps);
+		sub.deps = undefined;
+	}
+	sub.flags &= ~SubscriberFlags.Tracking;
 }
 
 function clearTrack(link: Link): void {
-  do {
-    const dep = link.dep;
-    const nextDep = link.nextDep;
-    const nextSub = link.nextSub;
-    const prevSub = link.prevSub;
-
-    if (nextSub !== undefined) {
-      nextSub.prevSub = prevSub;
-      link.nextSub = undefined;
-    } else {
-      dep.subsTail = prevSub;
-      if ('lastTrackedId' in dep) {
-        dep.lastTrackedId = 0;
-      }
-    }
-
-    if (prevSub !== undefined) {
-      prevSub.nextSub = nextSub;
-      link.prevSub = undefined;
-    } else {
-      dep.subs = nextSub;
-    }
-
-    // @ts-expect-error
-    link.dep = undefined;
-    // @ts-expect-error
-    link.sub = undefined;
-    link.nextDep = linkPool;
-    linkPool = link;
-
-    if (dep.subs === undefined && 'deps' in dep) {
-      if ('notify' in dep) {
-        dep.flags = SubscriberFlags.None;
-      } else {
-        dep.flags |= SubscriberFlags.Dirty;
-      }
-      const depDeps = dep.deps;
-      if (depDeps !== undefined) {
-        link = depDeps;
-        dep.depsTail!.nextDep = nextDep;
-        dep.deps = undefined;
-        dep.depsTail = undefined;
-        continue;
-      }
-    }
-    link = nextDep!;
-  } while (link !== undefined);
+	do {
+		const dep = link.dep;
+		const nextDep = link.nextDep;
+		const nextSub = link.nextSub;
+		const prevSub = link.prevSub;
+
+		if (nextSub !== undefined) {
+			nextSub.prevSub = prevSub;
+			link.nextSub = undefined;
+		} else {
+			dep.subsTail = prevSub;
+			if ('lastTrackedId' in dep) {
+				dep.lastTrackedId = 0;
+			}
+		}
+
+		if (prevSub !== undefined) {
+			prevSub.nextSub = nextSub;
+			link.prevSub = undefined;
+		} else {
+			dep.subs = nextSub;
+		}
+
+		// @ts-expect-error
+		link.dep = undefined;
+		// @ts-expect-error
+		link.sub = undefined;
+		link.nextDep = linkPool;
+		linkPool = link;
+
+		if (dep.subs === undefined && 'deps' in dep) {
+			if ('notify' in dep) {
+				dep.flags = SubscriberFlags.None;
+			} else {
+				dep.flags |= SubscriberFlags.Dirty;
+			}
+			const depDeps = dep.deps;
+			if (depDeps !== undefined) {
+				link = depDeps;
+				dep.depsTail!.nextDep = nextDep;
+				dep.deps = undefined;
+				dep.depsTail = undefined;
+				continue;
+			}
+		}
+		link = nextDep!;
+	} while (link !== undefined);
 }