export interface ReactiveNode {
	/**
	 * Linked list of dependencies - when they change, this node need to re-run.
	 * ```ts
	 * const data = signal(1);
	 * const timesTwo = computed(() => data() * 2);
	 * timesTwo();
	 * // timesTwo.deps -> data
	 * // data.subs -> timesTwo
	 * ```
	 */
	deps?: Link;
	depsTail?: Link;
	/** Linked list of subscribers - when this node changes, notify them. */
	subs?: Link;
	subsTail?: Link;
	flags: ReactiveFlags;
}

export interface Link {
	dep: ReactiveNode;
	sub: ReactiveNode;
	prevSub: Link | undefined;
	nextSub: Link | undefined;
	prevDep: Link | undefined;
	nextDep: Link | undefined;
}

interface Stack<T> {
	value: T;
	prev: Stack<T> | undefined;
}

export const enum ReactiveFlags {
	None = 0,
	/**
	 * When the ReactiveNode is used as a dependency, its value is mutable, so
	 * propagate needs to set Pending/Dirty for it, and checkDirty needs to
	 * trigger an update for it.
	 */
	Mutable = 1 << 0,
	/** A Watching node will have `notify(node)` called on it when its deps change. */
	Watching = 1 << 1,
	/**
	 * RecursedCheck, Recursed: During the run of an effect/computed, if other
	 * signal values ​​are changed, which indirectly or directly causes the
	 * effect/computed to be set to Pending/Dirty during the run, it needs to be
	 * recorded as Recursed to avoid failures. It aims to solve such edge cases:
	 * https://github.com/proposal-signals/signal-polyfill/pull/44/files#diff-11c8a943a1bcaf1e91e4bbcd27a589556340630ae5bb31f57884c8ef584b9fa5
	 */
	RecursedCheck = 1 << 2,
	Recursed = 1 << 3,
	/* A Dirty node is known to need to re-run. */
	Dirty = 1 << 4,
	/** A Pending node may need to re-run. */
	Pending = 1 << 5,
}

/**
 * Create a reactive system that propagates dirty notifications from
 * dependencies to subscribers.
 */
export function createReactiveSystem({
	update,
	notify,
	unwatched,
}: {
	/**
	 * A `sub`, which is used as a dependency, is dirty and needs to be re-run.
	 * `update` should re-run it, and return `true` if `sub` changed -- meaning
	 * the system should propagate dirty to `sub`'s subs.
	 */
	update(sub: ReactiveNode): boolean;
	/**
	 * One of `sub`'s deps (including indirect ones) may have changed.
	 * `notify(sub)` should schedule a check if `sub` is dirty, and if so, re-run it.
	 */
	notify(sub: ReactiveNode): void;
	/**
	 * `sub` no longer has any subscribers.
	 * `unwatched(sub)` should remove `sub` from its deps, and perform any cleanup
	 * necessary, like freeing memory.
	 */
	unwatched(sub: ReactiveNode): void;
}) {
	return {
		link,
		unlink,
		propagate,
		checkDirty,
		endTracking,
		startTracking,
		shallowPropagate,
	};

	/**
	 * Link a dependency to a subscriber.
	 * 
	 * ```ts
	 * const data = signal(1);
	 * const timesTwo = computed(() => data() * 2);
	 * timesTwo();
	 * // link(data, timesTwo);
	 * // data.subs -> timesTwo
	 * // timesTwo.deps -> data
	 * ```
	 */
	function link(dep: ReactiveNode, sub: ReactiveNode): void {
		const prevDep = sub.depsTail;
		if (prevDep !== undefined && prevDep.dep === dep) {
			return;
		}
		let nextDep: Link | undefined = undefined;
		const recursedCheck = sub.flags & ReactiveFlags.RecursedCheck;
		if (recursedCheck) {
			nextDep = prevDep !== undefined ? prevDep.nextDep : sub.deps;
			if (nextDep !== undefined && nextDep.dep === dep) {
				sub.depsTail = nextDep;
				return;
			}
		}
		const prevSub = dep.subsTail;
		if (
			prevSub !== undefined
			&& prevSub.sub === sub
			&& (!recursedCheck || isValidLink(prevSub, sub))
		) {
			return;
		}
		const newLink
			= sub.depsTail
			= dep.subsTail
			= {
				dep,
				sub,
				prevDep,
				nextDep,
				prevSub,
				nextSub: undefined,
			};
		if (nextDep !== undefined) {
			nextDep.prevDep = newLink;
		}
		if (prevDep !== undefined) {
			prevDep.nextDep = newLink;
		} else {
			sub.deps = newLink;
		}
		if (prevSub !== undefined) {
			prevSub.nextSub = newLink;
		} else {
			dep.subs = newLink;
		}
	}

	/**
	 * Remove a link.
	 * Updates the dep list head/tail in `sub`.
	 * @returns `link.nextDep`, the rest of the linked list.
	 */
	function unlink(link: Link, sub = link.sub): Link | undefined {
		const dep = link.dep;
		const prevDep = link.prevDep;
		const nextDep = link.nextDep;
		const nextSub = link.nextSub;
		const prevSub = link.prevSub;
		if (nextDep !== undefined) {
			nextDep.prevDep = prevDep;
		} else {
			sub.depsTail = prevDep;
		}
		if (prevDep !== undefined) {
			prevDep.nextDep = nextDep;
		} else {
			sub.deps = nextDep;
		}
		if (nextSub !== undefined) {
			nextSub.prevSub = prevSub;
		} else {
			dep.subsTail = prevSub;
		}
		if (prevSub !== undefined) {
			prevSub.nextSub = nextSub;
		} else if ((dep.subs = nextSub) === undefined) {
			unwatched(dep);
		}
		return nextDep;
	}

	/**
	 * Notify all direct and indirect subscribers of a node that they
	 * *may* be dirty (Pending) and should be checked.
	 */
	function propagate(link: Link): void {
		let next = link.nextSub;
		let stack: Stack<Link | undefined> | undefined;

		// This implementation avoids recursion by using an explicit stack.
		// See README.md for the easier-to-understand recursive version.
		top: do {
			const sub = link.sub;

			let flags = sub.flags;

			if (flags & (ReactiveFlags.Mutable | ReactiveFlags.Watching)) {
				if (!(flags & (ReactiveFlags.RecursedCheck | ReactiveFlags.Recursed | ReactiveFlags.Dirty | ReactiveFlags.Pending))) {
					/**
					 * @when Running ❌, Recursed ❌, Dirty ❌
					 * @then Notify ✅, Propagate ✅
					 */
					sub.flags = flags | ReactiveFlags.Pending;
				} else if (!(flags & (ReactiveFlags.RecursedCheck | ReactiveFlags.Recursed))) {
					/**
					 * @when Running ❌, Recursed ❌, Dirty ✅
					 * @then Notify ❌, Propagate ❌
					 */
					flags = ReactiveFlags.None;
				} else if (!(flags & ReactiveFlags.RecursedCheck)) {
					/**
					 * @when Running ❌, Recursed ✅, Dirty ✅
					 * @then Notify ✅, Propagate ✅
					 */
					sub.flags = (flags & ~ReactiveFlags.Recursed) | ReactiveFlags.Pending;
<<<<<<< HEAD
				} else if (isValidLink(link, sub)) {
					if (!(flags & (ReactiveFlags.Dirty | ReactiveFlags.Pending))) {
						/**
						 * @when Running ✅, Dirty ❌
						 * @then Notify ❌, Propagate ✅
						 */
						sub.flags = flags | ReactiveFlags.Recursed | ReactiveFlags.Pending;
						flags &= ReactiveFlags.Mutable;
					} else {
						/**
						 * @when Running ✅, Dirty ✅
						 * @then Notify ❌, Propagate ❌
						 */
						flags = ReactiveFlags.None;
					}
=======
				} else if (!(flags & (ReactiveFlags.Dirty | ReactiveFlags.Pending)) && isValidLink(link, sub)) {
					sub.flags = flags | ReactiveFlags.Recursed | ReactiveFlags.Pending;
					flags &= ReactiveFlags.Mutable;
>>>>>>> 614fa6bb
				} else {
					flags = ReactiveFlags.None;
				}

				if (flags & ReactiveFlags.Watching) {
					notify(sub);
				}

				if (flags & ReactiveFlags.Mutable) {
					const subSubs = sub.subs;
					if (subSubs !== undefined) {
						link = subSubs;
						if (subSubs.nextSub !== undefined) {
							stack = { value: next, prev: stack };
							next = link.nextSub;
						}
						continue;
					}
				}
			}

			if ((link = next!) !== undefined) {
				next = link.nextSub;
				continue;
			}

			while (stack !== undefined) {
				link = stack.value!;
				stack = stack.prev;
				if (link !== undefined) {
					next = link.nextSub;
					continue top;
				}
			}

			break;
		} while (true);
	}

	/**
	 * `startTracking(sub)` prepares to re-write `sub`'s deps while `sub` is
	 * running. (This does not modify any global state.)
	 * 
	 * In order to collect dynamic dependencies correctly, in theory we should
	 * clear the current deps when startingTracking, so that the dependencies
	 * collected during effect/computed re-run are new and reflect the latest
	 * run only.
	 * 
	 * ```ts
	 * function startTracking(sub: ReactiveNode): void {
	 *   let dep = sub.deps;
	 *   while (dep !== undefined) {
	 *     dep = unlink(dep, sub);
	 *   }
	 *   sub.flags = (sub.flags & ~(ReactiveFlags.Recursed | ReactiveFlags.Dirty | ReactiveFlags.Pending)) | ReactiveFlags.RecursedCheck;
	 * }
	 * 
	 * function endTracking(sub: ReactiveNode): void {
	 *   sub.flags &= ~ReactiveFlags.RecursedCheck;
	 * }
	 * ```
	 * 
	 * But this doesn't perform well. `depsTail = undefined` is a optimization
	 * method for this problem, during re-run it will compare deps one by one to
	 * see if it is the same as before. If so, it only needs to update depsTail n
	 * times. Finally, endTracking will prune deps that are no longer used. (If
	 * the dependencies do not change, no pruning is required.) 
	 */
	function startTracking(sub: ReactiveNode): void {
		sub.depsTail = undefined;
		sub.flags = (sub.flags & ~(ReactiveFlags.Recursed | ReactiveFlags.Dirty | ReactiveFlags.Pending)) | ReactiveFlags.RecursedCheck;
	}

	/**
	 * `endTracking(sub)` finishes re-writing `sub`'s deps by pruning deps that
	 * were not linked between the preceding `startTracking(sub)` and this call
	 * to `endTracking(sub)`.
	 */
	function endTracking(sub: ReactiveNode): void {
		const depsTail = sub.depsTail;
		let toRemove = depsTail !== undefined ? depsTail.nextDep : sub.deps;
		while (toRemove !== undefined) {
			toRemove = unlink(toRemove, sub);
		}
		sub.flags &= ~ReactiveFlags.RecursedCheck;
	}

	/**
	 * Check if `sub` is dirty, meaning `sub`'s dependencies changed so sub should
	 * re-run.
	 * ```ts
	 * checkDirty(sub.deps!, sub);
	 * ```
	 */
	function checkDirty(link: Link, sub: ReactiveNode): boolean {
		let stack: Stack<Link> | undefined;
		let checkDepth = 0;

		// This implementation avoids recursion by using an explicit stack.
		// See README.md for the easier-to-understand recursive version.
		top: do {
			const dep = link.dep;
			const depFlags = dep.flags;

			let dirty = false;

			if (sub.flags & ReactiveFlags.Dirty) {
				dirty = true;
			} else if ((depFlags & (ReactiveFlags.Mutable | ReactiveFlags.Dirty)) === (ReactiveFlags.Mutable | ReactiveFlags.Dirty)) {
				if (update(dep)) {
					const subs = dep.subs!;
					if (subs.nextSub !== undefined) {
						shallowPropagate(subs);
					}
					dirty = true;
				}
			} else if ((depFlags & (ReactiveFlags.Mutable | ReactiveFlags.Pending)) === (ReactiveFlags.Mutable | ReactiveFlags.Pending)) {
				if (link.nextSub !== undefined || link.prevSub !== undefined) {
					stack = { value: link, prev: stack };
				}
				link = dep.deps!;
				sub = dep;
				++checkDepth;
				continue;
			}

			if (!dirty && link.nextDep !== undefined) {
				link = link.nextDep;
				continue;
			}

			while (checkDepth) {
				--checkDepth;
				const firstSub = sub.subs!;
				const hasMultipleSubs = firstSub.nextSub !== undefined;
				if (hasMultipleSubs) {
					link = stack!.value;
					stack = stack!.prev;
				} else {
					link = firstSub;
				}
				if (dirty) {
					if (update(sub)) {
						if (hasMultipleSubs) {
							shallowPropagate(firstSub);
						}
						sub = link.sub;
						continue;
					}
				} else {
					sub.flags &= ~ReactiveFlags.Pending;
				}
				sub = link.sub;
				if (link.nextDep !== undefined) {
					link = link.nextDep;
					continue top;
				}
				dirty = false;
			}

			return dirty;
		} while (true);
	}

	/**
	 * Notify the direct subscribers of a node that they are Dirty.
	 * Only affects subscriber nodes already marked Pending by `propagate`.
	 * 
	 * ```ts
	 * if (checkDirty(maybeDirty.deps!, maybeDirty)) {
	 *   if (update(maybeDirty)) {
	 *     maybeDirty.subs && shallowPropagate(maybeDirty.subs);
	 *   }
	 * }
	 * ```
	 */
	function shallowPropagate(link: Link): void {
		do {
			const sub = link.sub;
			const nextSub = link.nextSub;
			const subFlags = sub.flags;
			if ((subFlags & (ReactiveFlags.Pending | ReactiveFlags.Dirty)) === ReactiveFlags.Pending) {
				sub.flags = subFlags | ReactiveFlags.Dirty;
				if (subFlags & ReactiveFlags.Watching) {
					notify(sub);
				}
			}
			link = nextSub!;
		} while (link !== undefined);
	}

	/**
	 * Check if `checkLink` is a link in `sub.deps`
	 */
	function isValidLink(checkLink: Link, sub: ReactiveNode): boolean {
		const depsTail = sub.depsTail;
		if (depsTail !== undefined) {
			let link = sub.deps!;
			do {
				if (link === checkLink) {
					return true;
				}
				if (link === depsTail) {
					break;
				}
				link = link.nextDep!;
			} while (link !== undefined);
		}
		return false;
	}
}<|MERGE_RESOLUTION|>--- conflicted
+++ resolved
@@ -221,28 +221,18 @@
 					 * @then Notify ✅, Propagate ✅
 					 */
 					sub.flags = (flags & ~ReactiveFlags.Recursed) | ReactiveFlags.Pending;
-<<<<<<< HEAD
-				} else if (isValidLink(link, sub)) {
-					if (!(flags & (ReactiveFlags.Dirty | ReactiveFlags.Pending))) {
-						/**
-						 * @when Running ✅, Dirty ❌
-						 * @then Notify ❌, Propagate ✅
-						 */
-						sub.flags = flags | ReactiveFlags.Recursed | ReactiveFlags.Pending;
-						flags &= ReactiveFlags.Mutable;
-					} else {
-						/**
-						 * @when Running ✅, Dirty ✅
-						 * @then Notify ❌, Propagate ❌
-						 */
-						flags = ReactiveFlags.None;
-					}
-=======
 				} else if (!(flags & (ReactiveFlags.Dirty | ReactiveFlags.Pending)) && isValidLink(link, sub)) {
+          /**
+					 * @when Running ✅, Dirty ❌
+					 * @then Notify ❌, Propagate ✅
+					 */
 					sub.flags = flags | ReactiveFlags.Recursed | ReactiveFlags.Pending;
 					flags &= ReactiveFlags.Mutable;
->>>>>>> 614fa6bb
 				} else {
+          /**
+					 * @when Running ✅, Dirty ✅
+					 * @then Notify ❌, Propagate ❌
+					 */
 					flags = ReactiveFlags.None;
 				}
 
