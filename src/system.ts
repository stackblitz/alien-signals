--- conflicted
+++ resolved
@@ -77,9 +77,9 @@
   if (nextDep !== undefined && nextDep.dep === dep) {
     sub.depsTail = nextDep;
     return nextDep;
-  }
-
-  return linkNewDep(dep, sub, nextDep, currentDep);
+  } else {
+    return linkNewDep(dep, sub, nextDep, currentDep);
+  }
 }
 
 function linkNewDep(
@@ -139,7 +139,7 @@
     let subFlags = sub.flags;
 
     if (!(subFlags & SubscriberFlags.Tracking)) {
-      let canPropagate = !(subFlags >> SubscriberFlags.CanPropagate);
+      let canPropagate = !(subFlags >> 2);
       if (!canPropagate && subFlags & SubscriberFlags.CanPropagate) {
         sub.flags = subFlags &= ~SubscriberFlags.CanPropagate;
         canPropagate = true;
@@ -174,13 +174,8 @@
         sub.flags = subFlags | targetFlag;
       }
     } else if (isValidLink(link, sub)) {
-<<<<<<< HEAD
-      if (!(subFlags >> SubscriberFlags.CanPropagate)) {
-        sub.flags |= targetFlag | SubscriberFlags.CanPropagate;
-=======
       if (!(subFlags >> 2)) {
         sub.flags = subFlags | targetFlag | SubscriberFlags.CanPropagate;
->>>>>>> 1721fb81
         const subSubs = (sub as Dependency).subs;
         if (subSubs !== undefined) {
           if (subSubs.nextSub !== undefined) {
@@ -325,10 +320,10 @@
 
 function clearTrack(link: Link): void {
   do {
-    const dep = link.dep,
-      nextDep = link.nextDep,
-      nextSub = link.nextSub,
-      prevSub = link.prevSub;
+    const dep = link.dep;
+    const nextDep = link.nextDep;
+    const nextSub = link.nextSub;
+    const prevSub = link.prevSub;
 
     if (nextSub !== undefined) {
       nextSub.prevSub = prevSub;
